''' test for app action functionality '''
from unittest.mock import patch
from django.template.response import TemplateResponse
from django.test import TestCase
from django.test.client import RequestFactory

from bookwyrm import models, views
from bookwyrm.activitypub import ActivitypubResponse


@patch('bookwyrm.broadcast.broadcast_task.delay')
class ShelfViews(TestCase):
    ''' tag views'''
    def setUp(self):
        ''' we need basic test data and mocks '''
        self.factory = RequestFactory()
        self.local_user = models.User.objects.create_user(
            'mouse@local.com', 'mouse@mouse.com', 'mouseword',
            local=True, localname='mouse',
            remote_id='https://example.com/users/mouse',
        )
        self.work = models.Work.objects.create(title='Test Work')
        self.book = models.Edition.objects.create(
            title='Example Edition',
            remote_id='https://example.com/book/1',
            parent_work=self.work
        )
        self.shelf = models.Shelf.objects.create(
            name='Test Shelf',
            identifier='test-shelf',
            user=self.local_user
        )
        models.SiteSettings.objects.create()


    def test_shelf_page(self, _):
        ''' there are so many views, this just makes sure it LOADS '''
        view = views.Shelf.as_view()
        shelf = self.local_user.shelf_set.first()
        request = self.factory.get('')
        request.user = self.local_user
        with patch('bookwyrm.views.shelf.is_api_request') as is_api:
            is_api.return_value = False
            result = view(request, self.local_user.username, shelf.identifier)
        self.assertIsInstance(result, TemplateResponse)
<<<<<<< HEAD
        self.assertEqual(result.template_name, 'user/shelf.html')
=======
        result.render()
>>>>>>> 5aba7d20
        self.assertEqual(result.status_code, 200)

        with patch('bookwyrm.views.shelf.is_api_request') as is_api:
            is_api.return_value = True
            result = view(
                request, self.local_user.username, shelf.identifier)
        self.assertIsInstance(result, ActivitypubResponse)
        self.assertEqual(result.status_code, 200)

        request = self.factory.get('/?page=1')
        request.user = self.local_user
        with patch('bookwyrm.views.shelf.is_api_request') as is_api:
            is_api.return_value = True
            result = view(
                request, self.local_user.username, shelf.identifier)
        self.assertIsInstance(result, ActivitypubResponse)
        self.assertEqual(result.status_code, 200)


    def test_edit_shelf_privacy(self, _):
        ''' set name or privacy on shelf '''
        view = views.Shelf.as_view()
        shelf = self.local_user.shelf_set.get(identifier='to-read')
        self.assertEqual(shelf.privacy, 'public')

        request = self.factory.post(
            '', {
                'privacy': 'unlisted',
                'user': self.local_user.id,
                'name': 'To Read',
            })
        request.user = self.local_user
        view(request, self.local_user.username, shelf.identifier)
        shelf.refresh_from_db()

        self.assertEqual(shelf.privacy, 'unlisted')


    def test_edit_shelf_name(self, _):
        ''' change the name of an editable shelf '''
        view = views.Shelf.as_view()
        shelf = models.Shelf.objects.create(
            name='Test Shelf', user=self.local_user)
        self.assertEqual(shelf.privacy, 'public')

        request = self.factory.post(
            '', {
                'privacy': 'public',
                'user': self.local_user.id,
                'name': 'cool name'
            })
        request.user = self.local_user
        view(request, request.user.username, shelf.identifier)
        shelf.refresh_from_db()

        self.assertEqual(shelf.name, 'cool name')
        self.assertEqual(shelf.identifier, 'testshelf-%d' % shelf.id)


    def test_edit_shelf_name_not_editable(self, _):
        ''' can't change the name of an non-editable shelf '''
        view = views.Shelf.as_view()
        shelf = self.local_user.shelf_set.get(identifier='to-read')
        self.assertEqual(shelf.privacy, 'public')

        request = self.factory.post(
            '', {
                'privacy': 'public',
                'user': self.local_user.id,
                'name': 'cool name'
            })
        request.user = self.local_user
        view(request, request.user.username, shelf.identifier)

        self.assertEqual(shelf.name, 'To Read')


    def test_handle_shelve(self, _):
        ''' shelve a book '''
        request = self.factory.post('', {
            'book': self.book.id,
            'shelf': self.shelf.identifier
        })
        request.user = self.local_user
        views.shelve(request)
        # make sure the book is on the shelf
        self.assertEqual(self.shelf.books.get(), self.book)


    def test_handle_shelve_to_read(self, _):
        ''' special behavior for the to-read shelf '''
        shelf = models.Shelf.objects.get(identifier='to-read')
        request = self.factory.post('', {
            'book': self.book.id,
            'shelf': shelf.identifier
        })
        request.user = self.local_user

        views.shelve(request)
        # make sure the book is on the shelf
        self.assertEqual(shelf.books.get(), self.book)


    def test_handle_shelve_reading(self, _):
        ''' special behavior for the reading shelf '''
        shelf = models.Shelf.objects.get(identifier='reading')
        request = self.factory.post('', {
            'book': self.book.id,
            'shelf': shelf.identifier
        })
        request.user = self.local_user

        views.shelve(request)
        # make sure the book is on the shelf
        self.assertEqual(shelf.books.get(), self.book)


    def test_handle_shelve_read(self, _):
        ''' special behavior for the read shelf '''
        shelf = models.Shelf.objects.get(identifier='read')
        request = self.factory.post('', {
            'book': self.book.id,
            'shelf': shelf.identifier
        })
        request.user = self.local_user

        with patch('bookwyrm.broadcast.broadcast_task.delay'):
            views.shelve(request)
        # make sure the book is on the shelf
        self.assertEqual(shelf.books.get(), self.book)


    def test_handle_unshelve(self, _):
        ''' remove a book from a shelf '''
        self.shelf.books.add(self.book)
        self.shelf.save()
        self.assertEqual(self.shelf.books.count(), 1)
        request = self.factory.post('', {
            'book': self.book.id,
            'shelf': self.shelf.id
        })
        request.user = self.local_user
        with patch('bookwyrm.broadcast.broadcast_task.delay'):
            views.unshelve(request)
        self.assertEqual(self.shelf.books.count(), 0)<|MERGE_RESOLUTION|>--- conflicted
+++ resolved
@@ -43,11 +43,7 @@
             is_api.return_value = False
             result = view(request, self.local_user.username, shelf.identifier)
         self.assertIsInstance(result, TemplateResponse)
-<<<<<<< HEAD
-        self.assertEqual(result.template_name, 'user/shelf.html')
-=======
         result.render()
->>>>>>> 5aba7d20
         self.assertEqual(result.status_code, 200)
 
         with patch('bookwyrm.views.shelf.is_api_request') as is_api:
