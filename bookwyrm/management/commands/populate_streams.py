""" Re-create user streams """
from django.core.management.base import BaseCommand
<<<<<<< HEAD
import redis

from bookwyrm import activitystreams, models, settings

r = redis.Redis(
    host=settings.REDIS_ACTIVITY_HOST,
    port=settings.REDIS_ACTIVITY_PORT,
    password=settings.REDIS_ACTIVITY_PASSWORD,
    unix_socket_path=settings.REDIS_ACTIVITY_SOCKET,
    db=0,
)
=======
from bookwyrm import activitystreams, models
>>>>>>> c1054901


def populate_streams():
    """build all the streams for all the users"""
    users = models.User.objects.filter(
        local=True,
        is_active=True,
    )
    for user in users:
        for stream in activitystreams.streams.values():
            stream.populate_streams(user)


class Command(BaseCommand):
    """start all over with user streams"""

    help = "Populate streams for all users"
    # pylint: disable=no-self-use,unused-argument
    def handle(self, *args, **options):
        """run feed builder"""
        populate_streams()<|MERGE_RESOLUTION|>--- conflicted
+++ resolved
@@ -1,20 +1,6 @@
 """ Re-create user streams """
 from django.core.management.base import BaseCommand
-<<<<<<< HEAD
-import redis
-
-from bookwyrm import activitystreams, models, settings
-
-r = redis.Redis(
-    host=settings.REDIS_ACTIVITY_HOST,
-    port=settings.REDIS_ACTIVITY_PORT,
-    password=settings.REDIS_ACTIVITY_PASSWORD,
-    unix_socket_path=settings.REDIS_ACTIVITY_SOCKET,
-    db=0,
-)
-=======
 from bookwyrm import activitystreams, models
->>>>>>> c1054901
 
 
 def populate_streams():
