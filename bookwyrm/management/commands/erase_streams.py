""" Delete user streams """
from django.core.management.base import BaseCommand
import redis

from bookwyrm import settings

r = redis.Redis(
    host=settings.REDIS_ACTIVITY_HOST,
    port=settings.REDIS_ACTIVITY_PORT,
    password=settings.REDIS_ACTIVITY_PASSWORD,
<<<<<<< HEAD
    unix_socket_path=settings.REDIS_ACTIVITY_SOCKET,
    db=0,
=======
    db=settings.REDIS_ACTIVITY_DB_INDEX,
>>>>>>> 56c6ee88
)


def erase_streams():
    """throw the whole redis away"""
    r.flushall()


class Command(BaseCommand):
    """delete activity streams for all users"""

    help = "Delete all the user streams"
    # pylint: disable=no-self-use,unused-argument
    def handle(self, *args, **options):
        """flush all, baby"""
        erase_streams()<|MERGE_RESOLUTION|>--- conflicted
+++ resolved
@@ -8,12 +8,8 @@
     host=settings.REDIS_ACTIVITY_HOST,
     port=settings.REDIS_ACTIVITY_PORT,
     password=settings.REDIS_ACTIVITY_PASSWORD,
-<<<<<<< HEAD
     unix_socket_path=settings.REDIS_ACTIVITY_SOCKET,
-    db=0,
-=======
     db=settings.REDIS_ACTIVITY_DB_INDEX,
->>>>>>> 56c6ee88
 )
 
 
