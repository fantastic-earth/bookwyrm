@import "../vendor/bulma/sass/utilities/derived-variables";

/* Colors
 ******************************************************************************/

/* states */
$primary: $turquoise;
$info: $cyan;
$success: $green;
$warning: $yellow;
$danger: $red;

/* book cover standins */
$no-cover-color: #002549;

/* background colors */
$scheme-main: $white;
$scheme-main: $white-bis;
$background-body: $white;
$background-secondary: $white-ter;
$background-tertiary: $white-bis;
$scrollbar-track: $background-secondary;
$scrollbar-thumb: $grey-lighter;

/* highlight colors */
$primary-highlight: $primary-light;
$info-highlight: $info-light;
$success-highlight: $success-light;

/* borders */
$border: $grey-lighter;
$border-hover: $grey-light;
$border-light: $grey-lightest;
$border-light-hover: $grey-light;

/* text */
$text: $grey-dark;
$text-light: $grey;
$text-strong: $grey-darker;

/* links */
$link: #3273dc;
$link-background: $link;
$link-hover: $grey-darker;
$link-focus: $grey-darker;
$link-active: $grey-darker;

/* bulma overrides */
$background: $background-secondary;
$menu-item-active-background-color: $link-background;

/* misc */
$invisible-overlay-background-color: rgba($scheme-invert, 0.66);

/* Fonts
 ******************************************************************************/
$family-primary: $family-sans-serif;
$family-secondary: $family-sans-serif;


.has-text-muted {
    color: $grey-dark !important;
}

.has-text-more-muted {
    color: $grey !important;
}

<<<<<<< HEAD
@import "../bookwyrm";
=======
.tabs li:not(.is-active) a {
    color: #3273dc !important;
}
  .tabs li:not(.is-active) a:hover {
    border-bottom-color: #3273dc !important;
} 

.tabs li:not(.is-active) a {
    color: #3273dc !important;
}
.tabs li.is-active a {
    color: #4a4a4a !important;
    border-bottom-color: #4a4a4a !important ;
}


@import "../bookwyrm.scss";
>>>>>>> 91226930
@import "../vendor/icons.css";
@import "../vendor/shepherd.scss";<|MERGE_RESOLUTION|>--- conflicted
+++ resolved
@@ -66,9 +66,6 @@
     color: $grey !important;
 }
 
-<<<<<<< HEAD
-@import "../bookwyrm";
-=======
 .tabs li:not(.is-active) a {
     color: #3273dc !important;
 }
@@ -85,7 +82,6 @@
 }
 
 
-@import "../bookwyrm.scss";
->>>>>>> 91226930
+@import "../bookwyrm";
 @import "../vendor/icons.css";
-@import "../vendor/shepherd.scss";+@import "../vendor/shepherd";