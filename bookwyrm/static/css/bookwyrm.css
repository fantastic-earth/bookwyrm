--- conflicted
+++ resolved
@@ -115,10 +115,9 @@
     color: #363636;
 }
 
-<<<<<<< HEAD
 details .dropdown-menu {
     display: block !important;
-=======
+
 summary::marker {
     content: none;
 }
@@ -132,7 +131,6 @@
     float: left;
     width: -webkit-fill-available;
     margin-top: 1em;
->>>>>>> 18f7863e
 }
 
 /** Shelving
