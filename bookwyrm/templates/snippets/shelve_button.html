--- conflicted
+++ resolved
@@ -38,17 +38,6 @@
             <ul class="dropdown-content">
                 {% for shelf in request.user.shelf_set.all %}
                 <li>
-<<<<<<< HEAD
-                    {% if shelf.identifier == 'reading' and active_shelf.identifier != 'reading' %}
-                    <div class="dropdown-item pt-0 pb-0">
-                        <label class="button is-small" for="start-reading-{{ uuid }}" role="button" tabindex="0">
-                            {{ shelf.name }}
-                        </label>
-                        {% include 'snippets/start_reading_modal.html' %}
-                    </div>
-                    {% else %}
-=======
->>>>>>> 52cb5fbb
                     <form class="dropdown-item pt-0 pb-0" name="shelve" action="/shelve/" method="post">
                         {% csrf_token %}
                         <input type="hidden" name="book" value="{{ book.id }}">
