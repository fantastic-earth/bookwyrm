{% extends 'components/card.html' %}
{% load i18n %}
{% load bookwyrm_tags %}
{% load humanize %}

{% block card-header %}
    <h3 class="card-header-title has-background-white-ter is-block">
        {% include 'snippets/status/status_header.html' with status=status %}
    </h3>
{% endblock %}

{% block card-content %}{% endblock %}

{% block card-footer %}
<div class="card-content pt-0">
    {% if moderation_mode and perms.bookwyrm.moderate_post %}

    {# moderation options #}
    <form class="dropdown-item pt-0 pb-0" name="delete-{{status.id}}" action="/delete-status/{{ status.id }}" method="post">
        {% csrf_token %}
        <button class="button is-danger is-light" type="submit">
            {% trans "Delete status" %}
        </button>
    </form>
    {% elif no_interact %}
    {# nothing here #}
    {% elif request.user.is_authenticated %}
    <div class="is-flex">
        <div>
            {% trans "Reply" as button_text %}
            {% include 'snippets/toggle/toggle_button.html' with controls_text="show-comment" controls_uid=status.id text=button_text icon_with_text="comment" class="is-small is-white toggle-button" focus="id_content_reply" %}
        </div>
        <div class="ml-3">
            {% include 'snippets/boost_button.html' with status=status %}
        </div>
        <div class="ml-3">
            {% include 'snippets/fav_button.html' with status=status %}
        </div>
        {% if not moderation_mode %}
        <div class="ml-3">
            {% include 'snippets/status/status_options.html' with class="is-small is-white" right=True %}
        </div>
        {% endif %}
    </div>

    {% else %}
    <a href="/login">
        <span class="icon icon-comment is-small" title="{% trans 'Reply' %}">
            <span class="is-sr-only">{% trans "Reply" %}</span>
        </span>

        <span class="icon icon-boost is-small ml-4" title="{% trans 'Boost status' %}">
            <span class="is-sr-only">{% trans "Boost status" %}</span>
        </span>

        <span class="icon icon-heart is-small ml-4" title="{% trans 'Like status' %}">
            <span class="is-sr-only">{% trans "Like status" %}</span>
        </span>
    </a>
    {% endif %}
</div>
<<<<<<< HEAD
=======

<div class="card-footer-item">
    {% include 'snippets/privacy-icons.html' with item=status %}
</div>

<div class="card-footer-item">
    <a href="{{ status.remote_id }}">{{ status.published_date|timesince }}</a>
</div>
{% if not moderation_mode %}
<div class="card-footer-item">
    {% include 'snippets/status/status_options.html' with class="is-small" right=True %}
</div>
{% endif %}
>>>>>>> 69192d4d
{% endblock %}


{% block card-bonus %}
{% if request.user.is_authenticated and not moderation_mode %}
{% with status.id|uuid as uuid %}
<section class="is-hidden" id="show-comment-{{ status.id }}">
    <div class="card-footer">
        <div class="card-footer-item">
            {% include 'snippets/create_status_form.html' with reply_parent=status type="reply" %}
        </div>
    </div>
</section>
{% endwith %}
{% endif %}
{% endblock %}<|MERGE_RESOLUTION|>--- conflicted
+++ resolved
@@ -59,22 +59,6 @@
     </a>
     {% endif %}
 </div>
-<<<<<<< HEAD
-=======
-
-<div class="card-footer-item">
-    {% include 'snippets/privacy-icons.html' with item=status %}
-</div>
-
-<div class="card-footer-item">
-    <a href="{{ status.remote_id }}">{{ status.published_date|timesince }}</a>
-</div>
-{% if not moderation_mode %}
-<div class="card-footer-item">
-    {% include 'snippets/status/status_options.html' with class="is-small" right=True %}
-</div>
-{% endif %}
->>>>>>> 69192d4d
 {% endblock %}
 
 
