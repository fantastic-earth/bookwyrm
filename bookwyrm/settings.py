--- conflicted
+++ resolved
@@ -17,15 +17,7 @@
 env.read_env()
 DOMAIN = env("DOMAIN")
 
-<<<<<<< HEAD
 VERSION = importlib.metadata.version(__package__)
-=======
-with open("VERSION", encoding="utf-8") as f:
-    version = f.read()
-    version = version.replace("\n", "")
-
-VERSION = version
->>>>>>> f7958bc0
 
 RELEASE_API = env(
     "RELEASE_API",
@@ -267,16 +259,8 @@
         redis_activity_url = f"redis://:{REDIS_ACTIVITY_PASSWORD}@{REDIS_ACTIVITY_HOST}:{REDIS_ACTIVITY_PORT}/{REDIS_ACTIVITY_DB_INDEX}"
     CACHES = {
         "default": {
-<<<<<<< HEAD
-            "BACKEND": "django_redis.cache.RedisCache",
+            "BACKEND": "django.core.cache.backends.redis.RedisCache",
             "LOCATION": redis_activity_url,
-            "OPTIONS": {
-                "CLIENT_CLASS": "django_redis.client.DefaultClient",
-            },
-=======
-            "BACKEND": "django.core.cache.backends.redis.RedisCache",
-            "LOCATION": REDIS_ACTIVITY_URL,
->>>>>>> f7958bc0
         },
         "file_resubmit": {
             "BACKEND": "django.core.cache.backends.filebased.FileBasedCache",
