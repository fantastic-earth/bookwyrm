--- conflicted
+++ resolved
@@ -332,13 +332,8 @@
     STATIC_URL = "/static/"
     MEDIA_URL = "/images/"
     MEDIA_FULL_URL = f"{PROTOCOL}://{DOMAIN}{MEDIA_URL}"
-<<<<<<< HEAD
     STATIC_FULL_URL = f"{PROTOCOL}://{DOMAIN}{STATIC_URL}"
-    MEDIA_ROOT = os.path.join(BASE_DIR, env("MEDIA_ROOT", "images"))
 
 OTEL_EXPORTER_OTLP_ENDPOINT = env("OTEL_EXPORTER_OTLP_ENDPOINT", None)
 OTEL_EXPORTER_OTLP_HEADERS = env("OTEL_EXPORTER_OTLP_HEADERS", None)
-OTEL_SERVICE_NAME = env("OTEL_SERVICE_NAME", None)
-=======
-    STATIC_FULL_URL = f"{PROTOCOL}://{DOMAIN}{STATIC_URL}"
->>>>>>> a3706029
+OTEL_SERVICE_NAME = env("OTEL_SERVICE_NAME", None)