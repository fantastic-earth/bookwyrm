""" bookwyrm settings and configuration """
import os
from environs import Env

import requests
from django.utils.translation import gettext_lazy as _


env = Env()
env.read_env()
DOMAIN = env("DOMAIN")
VERSION = "0.2.0"

PAGE_LENGTH = env("PAGE_LENGTH", 15)
DEFAULT_LANGUAGE = env("DEFAULT_LANGUAGE", "English")

JS_CACHE = "76c5ff1f"

# email
EMAIL_BACKEND = env("EMAIL_BACKEND", "django.core.mail.backends.smtp.EmailBackend")
EMAIL_HOST = env("EMAIL_HOST")
EMAIL_PORT = env("EMAIL_PORT", 587)
EMAIL_HOST_USER = env("EMAIL_HOST_USER")
EMAIL_HOST_PASSWORD = env("EMAIL_HOST_PASSWORD")
EMAIL_USE_TLS = env.bool("EMAIL_USE_TLS", True)
EMAIL_USE_SSL = env.bool("EMAIL_USE_SSL", False)
EMAIL_SENDER_NAME = env("EMAIL_SENDER_NAME", "admin")
EMAIL_SENDER_DOMAIN = env("EMAIL_SENDER_DOMAIN", DOMAIN)
EMAIL_SENDER = f"{EMAIL_SENDER_NAME}@{EMAIL_SENDER_DOMAIN}"

# Build paths inside the project like this: os.path.join(BASE_DIR, ...)
BASE_DIR = os.path.dirname(os.path.dirname(os.path.abspath(__file__)))
LOCALE_PATHS = [
    os.path.join(BASE_DIR, "locale"),
]
LANGUAGE_COOKIE_NAME = env.str("LANGUAGE_COOKIE_NAME", "django_language")

DEFAULT_AUTO_FIELD = "django.db.models.AutoField"

# Preview image
ENABLE_PREVIEW_IMAGES = env.bool("ENABLE_PREVIEW_IMAGES", False)
PREVIEW_BG_COLOR = env.str("PREVIEW_BG_COLOR", "use_dominant_color_light")
PREVIEW_TEXT_COLOR = env.str("PREVIEW_TEXT_COLOR", "#363636")
PREVIEW_IMG_WIDTH = env.int("PREVIEW_IMG_WIDTH", 1200)
PREVIEW_IMG_HEIGHT = env.int("PREVIEW_IMG_HEIGHT", 630)
PREVIEW_DEFAULT_COVER_COLOR = env.str("PREVIEW_DEFAULT_COVER_COLOR", "#002549")

# Quick-start development settings - unsuitable for production
# See https://docs.djangoproject.com/en/3.2/howto/deployment/checklist/

# SECURITY WARNING: keep the secret key used in production secret!
SECRET_KEY = env("SECRET_KEY")

# SECURITY WARNING: don't run with debug turned on in production!
DEBUG = env.bool("DEBUG", True)
USE_HTTPS = env.bool("USE_HTTPS", False)

ALLOWED_HOSTS = env.list("ALLOWED_HOSTS", ["*"])

# Application definition

INSTALLED_APPS = [
    "django.contrib.admin",
    "django.contrib.auth",
    "django.contrib.contenttypes",
    "django.contrib.sessions",
    "django.contrib.messages",
    "django.contrib.staticfiles",
    "django.contrib.humanize",
    "django_rename_app",
    "bookwyrm",
    "celery",
    "imagekit",
    "storages",
]

MIDDLEWARE = [
    "django.middleware.security.SecurityMiddleware",
    "django.contrib.sessions.middleware.SessionMiddleware",
    "django.middleware.locale.LocaleMiddleware",
    "django.middleware.common.CommonMiddleware",
    "django.middleware.csrf.CsrfViewMiddleware",
    "django.contrib.auth.middleware.AuthenticationMiddleware",
    "bookwyrm.middleware.TimezoneMiddleware",
    "bookwyrm.middleware.IPBlocklistMiddleware",
    "django.contrib.messages.middleware.MessageMiddleware",
    "django.middleware.clickjacking.XFrameOptionsMiddleware",
]

ROOT_URLCONF = "bookwyrm.urls"

TEMPLATES = [
    {
        "BACKEND": "django.template.backends.django.DjangoTemplates",
        "DIRS": ["templates"],
        "APP_DIRS": True,
        "OPTIONS": {
            "context_processors": [
                "django.template.context_processors.debug",
                "django.template.context_processors.request",
                "django.contrib.auth.context_processors.auth",
                "django.contrib.messages.context_processors.messages",
                "bookwyrm.context_processors.site_settings",
            ],
        },
    },
]


WSGI_APPLICATION = "bookwyrm.wsgi.application"

# redis/activity streams settings
REDIS_ACTIVITY_HOST = env("REDIS_ACTIVITY_HOST", "localhost")
REDIS_ACTIVITY_PORT = env("REDIS_ACTIVITY_PORT", 6379)
REDIS_ACTIVITY_PASSWORD = env("REDIS_ACTIVITY_PASSWORD", None)
<<<<<<< HEAD
REDIS_ACTIVITY_SOCKET = env("REDIS_ACTIVITY_SOCKET", None)
=======
REDIS_ACTIVITY_DB_INDEX = env("REDIS_ACTIVITY_DB_INDEX", 0)
>>>>>>> 56c6ee88

MAX_STREAM_LENGTH = int(env("MAX_STREAM_LENGTH", 200))

STREAMS = [
    {"key": "home", "name": _("Home Timeline"), "shortname": _("Home")},
    {"key": "books", "name": _("Books Timeline"), "shortname": _("Books")},
]

# Search configuration
# total time in seconds that the instance will spend searching connectors
SEARCH_TIMEOUT = int(env("SEARCH_TIMEOUT", 15))
# timeout for a query to an individual connector
QUERY_TIMEOUT = int(env("QUERY_TIMEOUT", 5))

# Redis cache backend
if env("USE_DUMMY_CACHE", False):
    CACHES = {
        "default": {
            "BACKEND": "django.core.cache.backends.dummy.DummyCache",
        }
    }
else:
    # pylint: disable=line-too-long
    CACHES = {
        "default": {
            "BACKEND": "django_redis.cache.RedisCache",
            "LOCATION": f"redis://:{REDIS_ACTIVITY_PASSWORD}@{REDIS_ACTIVITY_HOST}:{REDIS_ACTIVITY_PORT}/{REDIS_ACTIVITY_DB_INDEX}",
            "OPTIONS": {
                "CLIENT_CLASS": "django_redis.client.DefaultClient",
            },
        }
    }

    SESSION_ENGINE = "django.contrib.sessions.backends.cache"
    SESSION_CACHE_ALIAS = "default"

# Database
# https://docs.djangoproject.com/en/3.2/ref/settings/#databases

DATABASES = {
    "default": {
        "ENGINE": "django.db.backends.postgresql_psycopg2",
<<<<<<< HEAD
        "NAME": env("POSTGRES_DB", "fedireads"),
        "USER": env("POSTGRES_USER", "fedireads"),
        "PASSWORD": env("POSTGRES_PASSWORD", ""),
=======
        "NAME": env("POSTGRES_DB", "bookwyrm"),
        "USER": env("POSTGRES_USER", "bookwyrm"),
        "PASSWORD": env("POSTGRES_PASSWORD", "bookwyrm"),
>>>>>>> 56c6ee88
        "HOST": env("POSTGRES_HOST", ""),
        "PORT": env("PGPORT", 5432),
    },
}


LOGIN_URL = "/login/"
AUTH_USER_MODEL = "bookwyrm.User"

# Password validation
# https://docs.djangoproject.com/en/3.2/ref/settings/#auth-password-validators

# pylint: disable=line-too-long
AUTH_PASSWORD_VALIDATORS = [
    {
        "NAME": "django.contrib.auth.password_validation.UserAttributeSimilarityValidator",
    },
    {
        "NAME": "django.contrib.auth.password_validation.MinimumLengthValidator",
    },
    {
        "NAME": "django.contrib.auth.password_validation.CommonPasswordValidator",
    },
    {
        "NAME": "django.contrib.auth.password_validation.NumericPasswordValidator",
    },
]


# Internationalization
# https://docs.djangoproject.com/en/3.2/topics/i18n/

LANGUAGE_CODE = "en-us"
LANGUAGES = [
    ("en-us", _("English")),
    ("de-de", _("Deutsch (German)")),
    ("es-es", _("Español (Spanish)")),
    ("gl-es", _("Galego (Galician)")),
    ("it-it", _("Italiano (Italian)")),
    ("fr-fr", _("Français (French)")),
    ("lt-lt", _("Lietuvių (Lithuanian)")),
    ("no-no", _("Norsk (Norwegian)")),
    ("pt-br", _("Português do Brasil (Brazilian Portuguese)")),
    ("pt-pt", _("Português Europeu (European Portuguese)")),
    ("zh-hans", _("简体中文 (Simplified Chinese)")),
    ("zh-hant", _("繁體中文 (Traditional Chinese)")),
]


TIME_ZONE = "UTC"

USE_I18N = True

USE_L10N = True

USE_TZ = True


agent = requests.utils.default_user_agent()
USER_AGENT = f"{agent} (BookWyrm/{VERSION}; +https://{DOMAIN}/)"

# Imagekit generated thumbnails
ENABLE_THUMBNAIL_GENERATION = env.bool("ENABLE_THUMBNAIL_GENERATION", False)
IMAGEKIT_CACHEFILE_DIR = "thumbnails"
IMAGEKIT_DEFAULT_CACHEFILE_STRATEGY = "bookwyrm.thumbnail_generation.Strategy"

# Static files (CSS, JavaScript, Images)
# https://docs.djangoproject.com/en/3.2/howto/static-files/

PROJECT_DIR = os.path.dirname(os.path.abspath(__file__))

# Storage

PROTOCOL = "http"
if USE_HTTPS:
    PROTOCOL = "https"

USE_S3 = env.bool("USE_S3", False)

if USE_S3:
    # AWS settings
    AWS_ACCESS_KEY_ID = env("AWS_ACCESS_KEY_ID")
    AWS_SECRET_ACCESS_KEY = env("AWS_SECRET_ACCESS_KEY")
    AWS_STORAGE_BUCKET_NAME = env("AWS_STORAGE_BUCKET_NAME")
    AWS_S3_CUSTOM_DOMAIN = env("AWS_S3_CUSTOM_DOMAIN")
    AWS_S3_REGION_NAME = env("AWS_S3_REGION_NAME", "")
    AWS_S3_ENDPOINT_URL = env("AWS_S3_ENDPOINT_URL")
    AWS_DEFAULT_ACL = "public-read"
    AWS_S3_OBJECT_PARAMETERS = {"CacheControl": "max-age=86400"}
    # S3 Static settings
    STATIC_LOCATION = "static"
    STATIC_URL = f"{PROTOCOL}://{AWS_S3_CUSTOM_DOMAIN}/{STATIC_LOCATION}/"
    STATICFILES_STORAGE = "bookwyrm.storage_backends.StaticStorage"
    # S3 Media settings
    MEDIA_LOCATION = "images"
    MEDIA_URL = f"{PROTOCOL}://{AWS_S3_CUSTOM_DOMAIN}/{MEDIA_LOCATION}/"
    MEDIA_FULL_URL = MEDIA_URL
    STATIC_FULL_URL = STATIC_URL
    DEFAULT_FILE_STORAGE = "bookwyrm.storage_backends.ImagesStorage"
    # I don't know if it's used, but the site crashes without it
    STATIC_ROOT = os.path.join(BASE_DIR, env("STATIC_ROOT", "static"))
    MEDIA_ROOT = os.path.join(BASE_DIR, env("MEDIA_ROOT", "images"))
else:
    STATIC_URL = "/static/"
    STATIC_ROOT = os.path.join(BASE_DIR, env("STATIC_ROOT", "static"))
    MEDIA_URL = "/images/"
    MEDIA_FULL_URL = f"{PROTOCOL}://{DOMAIN}{MEDIA_URL}"
    STATIC_FULL_URL = f"{PROTOCOL}://{DOMAIN}{STATIC_URL}"
    MEDIA_ROOT = os.path.join(BASE_DIR, env("MEDIA_ROOT", "images"))

OTEL_EXPORTER_OTLP_ENDPOINT = env("OTEL_EXPORTER_OTLP_ENDPOINT", None)
OTEL_EXPORTER_OTLP_HEADERS = env("OTEL_EXPORTER_OTLP_HEADERS", None)
OTEL_SERVICE_NAME = env("OTEL_SERVICE_NAME", None)<|MERGE_RESOLUTION|>--- conflicted
+++ resolved
@@ -113,11 +113,8 @@
 REDIS_ACTIVITY_HOST = env("REDIS_ACTIVITY_HOST", "localhost")
 REDIS_ACTIVITY_PORT = env("REDIS_ACTIVITY_PORT", 6379)
 REDIS_ACTIVITY_PASSWORD = env("REDIS_ACTIVITY_PASSWORD", None)
-<<<<<<< HEAD
 REDIS_ACTIVITY_SOCKET = env("REDIS_ACTIVITY_SOCKET", None)
-=======
 REDIS_ACTIVITY_DB_INDEX = env("REDIS_ACTIVITY_DB_INDEX", 0)
->>>>>>> 56c6ee88
 
 MAX_STREAM_LENGTH = int(env("MAX_STREAM_LENGTH", 200))
 
@@ -141,10 +138,14 @@
     }
 else:
     # pylint: disable=line-too-long
+    if (REDIS_ACTIVITY_SOCKET):
+        redis_activity_url = f"unix://{REDIS_ACTIVITY_SOCKET}?db={REDIS_ACTIVITY_DB_INDEX}"
+    else:
+        redis_activity_url = f"redis://:{REDIS_ACTIVITY_PASSWORD}@{REDIS_ACTIVITY_HOST}:{REDIS_ACTIVITY_PORT}/{REDIS_ACTIVITY_DB_INDEX}"
     CACHES = {
         "default": {
             "BACKEND": "django_redis.cache.RedisCache",
-            "LOCATION": f"redis://:{REDIS_ACTIVITY_PASSWORD}@{REDIS_ACTIVITY_HOST}:{REDIS_ACTIVITY_PORT}/{REDIS_ACTIVITY_DB_INDEX}",
+            "LOCATION": redis_activity_url,
             "OPTIONS": {
                 "CLIENT_CLASS": "django_redis.client.DefaultClient",
             },
@@ -160,15 +161,9 @@
 DATABASES = {
     "default": {
         "ENGINE": "django.db.backends.postgresql_psycopg2",
-<<<<<<< HEAD
-        "NAME": env("POSTGRES_DB", "fedireads"),
-        "USER": env("POSTGRES_USER", "fedireads"),
-        "PASSWORD": env("POSTGRES_PASSWORD", ""),
-=======
         "NAME": env("POSTGRES_DB", "bookwyrm"),
         "USER": env("POSTGRES_USER", "bookwyrm"),
         "PASSWORD": env("POSTGRES_PASSWORD", "bookwyrm"),
->>>>>>> 56c6ee88
         "HOST": env("POSTGRES_HOST", ""),
         "PORT": env("PGPORT", 5432),
     },
