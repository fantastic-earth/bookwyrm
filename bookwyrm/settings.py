--- conflicted
+++ resolved
@@ -206,12 +206,8 @@
 # redis/activity streams settings
 REDIS_ACTIVITY_HOST = env("REDIS_ACTIVITY_HOST", "localhost")
 REDIS_ACTIVITY_PORT = env("REDIS_ACTIVITY_PORT", 6379)
-<<<<<<< HEAD
 REDIS_ACTIVITY_PASSWORD = env("REDIS_ACTIVITY_PASSWORD", None)
 REDIS_ACTIVITY_SOCKET = env("REDIS_ACTIVITY_SOCKET", None)
-=======
-REDIS_ACTIVITY_PASSWORD = requests.utils.quote(env("REDIS_ACTIVITY_PASSWORD", ""))
->>>>>>> 6d404558
 REDIS_ACTIVITY_DB_INDEX = env("REDIS_ACTIVITY_DB_INDEX", 0)
 REDIS_ACTIVITY_URL = env(
     "REDIS_ACTIVITY_URL",
@@ -245,11 +241,7 @@
     CACHES = {
         "default": {
             "BACKEND": "django_redis.cache.RedisCache",
-<<<<<<< HEAD
             "LOCATION": redis_activity_url,
-=======
-            "LOCATION": REDIS_ACTIVITY_URL,
->>>>>>> 6d404558
             "OPTIONS": {
                 "CLIENT_CLASS": "django_redis.client.DefaultClient",
             },
