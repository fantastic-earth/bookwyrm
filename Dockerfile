--- conflicted
+++ resolved
@@ -16,13 +16,8 @@
     && pip install --upgrade pip \
     && pip install -I poetry
 
-<<<<<<< HEAD
-COPY requirements.txt /app/
-RUN pip install -r requirements.txt --no-cache-dir
-=======
 RUN rm /bin/sh && ln -s /bin/bash /bin/sh
 RUN mkdir $APP_DIR/static $APP_DIR/images
->>>>>>> 9eff7a41
 
 WORKDIR $APP_DIR
 
