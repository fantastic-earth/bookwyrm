FROM python:3.9

ENV PYTHONUNBUFFERED 1

RUN mkdir /app /app/static /app/images

WORKDIR /app

<<<<<<< HEAD

COPY pyproject.toml poetry.lock ./
RUN poetry install --no-dev

COPY ./bookwyrm ./celerywyrm ${APP_DIR}/
=======
RUN apt-get update && apt-get install -y gettext libgettextpo-dev tidy && apt-get clean

COPY requirements.txt /app/
RUN pip install -r requirements.txt --no-cache-dir
>>>>>>> 99b64ae9
<|MERGE_RESOLUTION|>--- conflicted
+++ resolved
@@ -6,15 +6,8 @@
 
 WORKDIR /app
 
-<<<<<<< HEAD
+RUN apt-get update && apt-get install -y gettext libgettextpo-dev tidy && apt-get clean
+
 
 COPY pyproject.toml poetry.lock ./
-RUN poetry install --no-dev
-
-COPY ./bookwyrm ./celerywyrm ${APP_DIR}/
-=======
-RUN apt-get update && apt-get install -y gettext libgettextpo-dev tidy && apt-get clean
-
-COPY requirements.txt /app/
-RUN pip install -r requirements.txt --no-cache-dir
->>>>>>> 99b64ae9
+RUN poetry install --no-dev