--- conflicted
+++ resolved
@@ -40,7 +40,6 @@
 EMAIL_HOST_USER=mail@your.domain.here
 EMAIL_HOST_PASSWORD=emailpassword123
 EMAIL_USE_TLS=true
-<<<<<<< HEAD
 EMAIL_USE_SSL=false
 
 # Set this to true when initializing certbot for domain, false when not
@@ -54,7 +53,4 @@
 # AWS_STORAGE_BUCKET_NAME=        # "example-bucket-name"
 # AWS_S3_CUSTOM_DOMAIN=None       # "example-bucket-name.s3.fr-par.scw.cloud"
 # AWS_S3_REGION_NAME=None         # "fr-par"
-# AWS_S3_ENDPOINT_URL=None        # "https://s3.fr-par.scw.cloud"
-=======
-EMAIL_USE_SSL=false
->>>>>>> 0e84f4bb
+# AWS_S3_ENDPOINT_URL=None        # "https://s3.fr-par.scw.cloud"