#!/bin/bash

# exit on errors
set -e

# import our ENV variables
# catch exits and give a friendly error message
function showerr {
    echo "Failed to load configuration! You may need to update your .env and quote values with special characters in them."
}
trap showerr EXIT
source .env
trap - EXIT

# show commands as they're executed
set -x
function runweb {
    docker-compose run --rm web "$@"
}

function execdb {
    docker-compose exec db $@
}

function execweb {
    docker-compose exec web "$@"
}

function initdb {
    execweb python manage.py migrate
    execweb python manage.py initdb
}

function awscommand {
    # expose env vars
    export AWS_ACCESS_KEY_ID=${AWS_ACCESS_KEY_ID}
    export AWS_SECRET_ACCESS_KEY=${AWS_SECRET_ACCESS_KEY}
    export AWS_DEFAULT_REGION=${AWS_S3_REGION_NAME}
    # first arg is mountpoint, second is the whole aws command
    docker run --rm -it -v $1\
        -e AWS_ACCESS_KEY_ID -e AWS_SECRET_ACCESS_KEY -e AWS_DEFAULT_REGION\
        amazon/aws-cli $2
}

CMD=$1
if [ -n "$CMD" ]; then
    shift
fi

# show commands as they're executed
set -x

case "$CMD" in
    up)
        docker-compose up --build "$@"
        ;;
    run)
        docker-compose run --rm --service-ports web
        ;;
    initdb)
        initdb
        ;;
    migrate)
        runweb python manage.py migrate "$@"
        ;;
    bash)
        runweb bash
        ;;
    shell)
        runweb python manage.py shell
        ;;
    dbshell)
        execdb psql -U ${POSTGRES_USER} ${POSTGRES_DB}
        ;;
    restart_celery)
        docker-compose restart celery_worker
        ;;
    collectstatic)
        runweb python manage.py collectstatic --no-input
        ;;
    build)
        docker-compose build
        ;;
    update)
        git pull
        docker-compose build --no-cache
        docker-compose exec web python manage.py migrate
        docker-compose exec web python manage.py collectstatic --no-input
        docker-compose restart
        ;;
    populate_streams)
        runweb python manage.py populate_streams $@
        ;;
    populate_suggestions)
        runweb python manage.py populate_suggestions
        ;;
    generate_preview_images)
        runweb python manage.py generate_preview_images $@
        ;;
    copy_media_to_s3)
        awscommand "bookwyrm_media_volume:/images"\
            "s3 cp /images s3://${AWS_STORAGE_BUCKET_NAME}/images\
            --endpoint-url ${AWS_S3_ENDPOINT_URL}\
            --recursive --acl public-read"
        ;;
    set_cors_to_s3)
        awscommand "$(pwd):/bw"\
            "s3api put-bucket-cors\
            --bucket ${AWS_STORAGE_BUCKET_NAME}\
            --endpoint-url ${AWS_S3_ENDPOINT_URL}\
            --cors-configuration file:///bw/$@"
        ;;
    runweb)
        runweb "$@"
        ;;
    rundb)
        rundb "$@"
        ;;
    *)
        set +x # No need to echo echo
        echo "Unrecognised command. Try:"
        echo "    up [container]"
        echo "    run"
        echo "    initdb"
        echo "    makemigrations [migration]"
        echo "    migrate [migration]"
        echo "    bash"
        echo "    shell"
        echo "    dbshell"
        echo "    restart_celery"
        echo "    collectstatic"
        echo "    build"
        echo "    clean"
<<<<<<< HEAD
        echo "    populate_streams"
=======
        echo "    black"
        echo "    populate_streams [--stream=<stream name>]"
>>>>>>> 0462a3b0
        echo "    populate_suggestions"
        echo "    generate_preview_images [--all]"
        echo "    copy_media_to_s3"
        echo "    set_cors_to_s3 [cors file]"
        echo "    runweb [command]"
        echo "    rundb [command]"
        ;;
esac<|MERGE_RESOLUTION|>--- conflicted
+++ resolved
@@ -131,12 +131,7 @@
         echo "    collectstatic"
         echo "    build"
         echo "    clean"
-<<<<<<< HEAD
-        echo "    populate_streams"
-=======
-        echo "    black"
         echo "    populate_streams [--stream=<stream name>]"
->>>>>>> 0462a3b0
         echo "    populate_suggestions"
         echo "    generate_preview_images [--all]"
         echo "    copy_media_to_s3"
