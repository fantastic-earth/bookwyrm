#!/bin/bash

# exit on errors
set -e

# import our ENV variables
# catch exits and give a friendly error message
function showerr {
    echo "Failed to load configuration! You may need to update your .env and quote values with special characters in them."
}
trap showerr EXIT
source .env
trap - EXIT

# show commands as they're executed
set -x
function runweb {
    docker-compose run --rm web "$@"
}

function execdb {
    docker-compose exec db $@
}

function execweb {
    docker-compose exec web "$@"
}

function initdb {
    runweb python manage.py migrate
    runweb python manage.py initdb "$@"
}

function awscommand {
    # expose env vars
    export AWS_ACCESS_KEY_ID=${AWS_ACCESS_KEY_ID}
    export AWS_SECRET_ACCESS_KEY=${AWS_SECRET_ACCESS_KEY}
    export AWS_DEFAULT_REGION=${AWS_S3_REGION_NAME}
    # first arg is mountpoint, second is the whole aws command
    docker run --rm -it -v $1\
        -e AWS_ACCESS_KEY_ID -e AWS_SECRET_ACCESS_KEY -e AWS_DEFAULT_REGION\
        amazon/aws-cli $2
}

CMD=$1
if [ -n "$CMD" ]; then
    shift
fi

# show commands as they're executed
set -x

case "$CMD" in
    up)
        docker-compose up --build "$@"
        ;;
    initdb)
        initdb "$@"
        ;;
    migrate)
        runweb python manage.py migrate "$@"
        ;;
    bash)
        runweb bash
        ;;
    shell)
        runweb python manage.py shell
        ;;
    dbshell)
        execdb psql -U ${POSTGRES_USER} ${POSTGRES_DB}
        ;;
    restart_celery)
        docker-compose restart celery_worker
        ;;
    collectstatic)
        runweb python manage.py collectstatic --no-input
        ;;
    build)
        docker-compose build
        ;;
<<<<<<< HEAD
=======
    clean)
        clean
        ;;
    black)
        makeitblack
        ;;
    prettier)
        npx prettier --write bookwyrm/static/js/*.js
        ;;
    stylelint)
        npx stylelint bookwyrm/static/**/*.css --fix
        ;;
    formatters)
        makeitblack
        npx prettier --write bookwyrm/static/js/*.js
        npx stylelint bookwyrm/static/**/*.css --fix
        ;;
>>>>>>> df0467a6
    update)
        git pull
        docker-compose build
        runweb python manage.py migrate
        runweb python manage.py collectstatic --no-input
        docker-compose up -d
        docker-compose restart web
        docker-compose restart celery_worker
        ;;
    populate_streams)
        runweb python manage.py populate_streams "$@"
        ;;
    populate_lists_streams)
        runweb python manage.py populate_lists_streams $@
        ;;
    populate_suggestions)
        runweb python manage.py populate_suggestions
        ;;
    generate_thumbnails)
        runweb python manage.py generateimages
        ;;
    generate_preview_images)
        runweb python manage.py generate_preview_images "$@"
        ;;
    copy_media_to_s3)
        awscommand "bookwyrm_media_volume:/images"\
            "s3 cp /images s3://${AWS_STORAGE_BUCKET_NAME}/images\
            --endpoint-url ${AWS_S3_ENDPOINT_URL}\
            --recursive --acl public-read" "$@"
        ;;
    sync_media_to_s3)
        awscommand "bookwyrm_media_volume:/images"\
            "s3 sync /images s3://${AWS_STORAGE_BUCKET_NAME}/images\
            --endpoint-url ${AWS_S3_ENDPOINT_URL}\
            --acl public-read" "$@"
        ;;
    set_cors_to_s3)
        set +x
        config_file=$1
        if [ -z "$config_file" ]; then
            echo "This command requires a JSON file containing a CORS configuration as an argument"
            exit 1
        fi
        set -x
        awscommand "$(pwd):/bw"\
            "s3api put-bucket-cors\
            --bucket ${AWS_STORAGE_BUCKET_NAME}\
            --endpoint-url ${AWS_S3_ENDPOINT_URL}\
            --cors-configuration file:///bw/$config_file" "$@"
        ;;
    runweb)
        runweb "$@"
        ;;
    *)
        set +x # No need to echo echo
        echo "Unrecognised command. Try:"
        echo "    up [container]"
        echo "    initdb"
        echo "    makemigrations [migration]"
        echo "    migrate [migration]"
        echo "    bash"
        echo "    shell"
        echo "    dbshell"
        echo "    restart_celery"
        echo "    collectstatic"
        echo "    build"
        echo "    clean"
<<<<<<< HEAD
=======
        echo "    black"
        echo "    prettier"
        echo "    stylelint"
        echo "    formatters"
>>>>>>> df0467a6
        echo "    populate_streams [--stream=<stream name>]"
        echo "    populate_suggestions"
        echo "    generate_thumbnails"
        echo "    generate_preview_images [--all]"
        echo "    copy_media_to_s3"
        echo "    sync_media_to_s3"
        echo "    set_cors_to_s3 [cors file]"
        echo "    runweb [command]"
        ;;
esac<|MERGE_RESOLUTION|>--- conflicted
+++ resolved
@@ -78,8 +78,6 @@
     build)
         docker-compose build
         ;;
-<<<<<<< HEAD
-=======
     clean)
         clean
         ;;
@@ -97,7 +95,6 @@
         npx prettier --write bookwyrm/static/js/*.js
         npx stylelint bookwyrm/static/**/*.css --fix
         ;;
->>>>>>> df0467a6
     update)
         git pull
         docker-compose build
@@ -165,13 +162,6 @@
         echo "    collectstatic"
         echo "    build"
         echo "    clean"
-<<<<<<< HEAD
-=======
-        echo "    black"
-        echo "    prettier"
-        echo "    stylelint"
-        echo "    formatters"
->>>>>>> df0467a6
         echo "    populate_streams [--stream=<stream name>]"
         echo "    populate_suggestions"
         echo "    generate_thumbnails"
