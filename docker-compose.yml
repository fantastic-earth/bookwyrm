version: '3'

services:
  nginx:
    image: nginx:latest
    ports:
      - 80:80
      - 443:443
    depends_on:
      - web
    networks:
      - main
    volumes:
      - ./nginx:/etc/nginx/conf.d
      - ./certbot/conf:/etc/nginx/ssl
      - ./certbot/data:/var/www/certbot
      - static_volume:/app/static
      - media_volume:/app/images
  certbot:
    image: certbot/certbot:latest
    command: certonly --webroot --webroot-path=/var/www/certbot --email ${EMAIL} --agree-tos --no-eff-email -d ${DOMAIN} -d www.${DOMAIN}
    #command: renew --webroot --webroot-path /var/www/certbot
    volumes:
      - ./certbot/conf:/etc/letsencrypt
      - ./certbot/logs:/var/log/letsencrypt
      - ./certbot/data:/var/www/certbot
  db:
    build: postgres-docker
    env_file: .env
    entrypoint: /bookwyrm-entrypoint.sh
    command: cron postgres
    volumes:
      - pgdata:/var/lib/postgresql/data
      - backups:/backups
    networks:
      - main
  web:
    build: .
    env_file: .env
    command: gunicorn bookwyrm.wsgi:application --bind 0.0.0.0:8000
    volumes:
      - .:/app
      - static_volume:/app/static
      - media_volume:/app/images
    depends_on:
      - db
      - celery_worker
      - redis_activity
    networks:
      - main
    ports:
      - 8000:8000
  redis_activity:
    image: redis
    command: redis-server --requirepass ${REDIS_ACTIVITY_PASSWORD} --appendonly yes --port ${REDIS_ACTIVITY_PORT}
<<<<<<< HEAD
    volumes:
      - ./redis.conf:/etc/redis/redis.conf
      - redis_activity_data:/data
=======
>>>>>>> 00a14e89
    env_file: .env
    networks:
      - main
    restart: on-failure
<<<<<<< HEAD
  redis_broker:
    image: redis
    command: redis-server --requirepass ${REDIS_BROKER_PASSWORD} --appendonly yes --port ${REDIS_BROKER_PORT}
    volumes:
      - ./redis.conf:/etc/redis/redis.conf
      - redis_broker_data:/data
=======
    volumes:
      - ./redis.conf:/etc/redis/redis.conf
      - redis_activity_data:/data
  redis_broker:
    image: redis
    command: redis-server --requirepass ${REDIS_BROKER_PASSWORD} --appendonly yes --port ${REDIS_BROKER_PORT}
>>>>>>> 00a14e89
    env_file: .env
    ports:
      - 6379:6379
    networks:
      - main
    restart: on-failure
<<<<<<< HEAD
=======
    volumes:
      - ./redis.conf:/etc/redis/redis.conf
      - redis_broker_data:/data
>>>>>>> 00a14e89
  celery_worker:
    env_file: .env
    build: .
    networks:
      - main
    command: celery -A celerywyrm worker -l info -Q high_priority,medium_priority,low_priority
    volumes:
      - .:/app
      - static_volume:/app/static
      - media_volume:/app/images
    depends_on:
      - db
      - redis_broker
    restart: on-failure
  flower:
    build: .
    command: flower -A celerywyrm
    env_file: .env
    volumes:
      - .:/app
    networks:
      - main
    depends_on:
      - db
      - redis_broker
    restart: on-failure
    ports:
      - 8888:8888
volumes:
  pgdata:
  backups:
  static_volume:
  media_volume:
  redis_broker_data:
  redis_activity_data:
networks:
  main:<|MERGE_RESOLUTION|>--- conflicted
+++ resolved
@@ -53,43 +53,23 @@
   redis_activity:
     image: redis
     command: redis-server --requirepass ${REDIS_ACTIVITY_PASSWORD} --appendonly yes --port ${REDIS_ACTIVITY_PORT}
-<<<<<<< HEAD
     volumes:
       - ./redis.conf:/etc/redis/redis.conf
       - redis_activity_data:/data
-=======
->>>>>>> 00a14e89
     env_file: .env
     networks:
       - main
     restart: on-failure
-<<<<<<< HEAD
   redis_broker:
     image: redis
     command: redis-server --requirepass ${REDIS_BROKER_PASSWORD} --appendonly yes --port ${REDIS_BROKER_PORT}
     volumes:
       - ./redis.conf:/etc/redis/redis.conf
       - redis_broker_data:/data
-=======
-    volumes:
-      - ./redis.conf:/etc/redis/redis.conf
-      - redis_activity_data:/data
-  redis_broker:
-    image: redis
-    command: redis-server --requirepass ${REDIS_BROKER_PASSWORD} --appendonly yes --port ${REDIS_BROKER_PORT}
->>>>>>> 00a14e89
     env_file: .env
-    ports:
-      - 6379:6379
     networks:
       - main
     restart: on-failure
-<<<<<<< HEAD
-=======
-    volumes:
-      - ./redis.conf:/etc/redis/redis.conf
-      - redis_broker_data:/data
->>>>>>> 00a14e89
   celery_worker:
     env_file: .env
     build: .
