--- conflicted
+++ resolved
@@ -4,42 +4,25 @@
   nginx:
     image: nginx:latest
     ports:
-      - 80:80
-      - 443:443
+      - 1333:80
     depends_on:
       - web
     networks:
       - main
     volumes:
       - ./nginx:/etc/nginx/conf.d
-      - ./certbot/conf:/etc/nginx/ssl
-      - ./certbot/data:/var/www/certbot
       - static_volume:/app/static
       - media_volume:/app/images
-  certbot:
-    image: certbot/certbot:latest
-    command: certonly --webroot --webroot-path=/var/www/certbot --email ${EMAIL} --agree-tos --no-eff-email -d ${DOMAIN} -d www.${DOMAIN}
-    #command: renew --webroot --webroot-path /var/www/certbot
-    volumes:
-      - ./certbot/conf:/etc/letsencrypt
-      - ./certbot/logs:/var/log/letsencrypt
-      - ./certbot/data:/var/www/certbot
   db:
-    build: postgres-docker
+    image: postgres
     env_file: .env
-    entrypoint: /bookwyrm-entrypoint.sh
-    command: cron postgres
     volumes:
       - pgdata:/var/lib/postgresql/data
-      - backups:/backups
     networks:
       - main
   web:
     build: .
     env_file: .env
-<<<<<<< HEAD
-    command: gunicorn bookwyrm.wsgi:application --bind 0.0.0.0:8000
-=======
     command:
       - poetry
       - run
@@ -47,7 +30,6 @@
       - manage.py
       - runserver
       - 0.0.0.0:8000
->>>>>>> 9eff7a41
     volumes:
       - .:/app
       - static_volume:/app/static
@@ -63,9 +45,6 @@
     working_dir: /app
   redis_activity:
     image: redis
-    command: redis-server --requirepass ${REDIS_ACTIVITY_PASSWORD}
-    volumes:
-      - ./redis.conf:/etc/redis/redis.conf
     env_file: .env
     ports:
       - 6378:6378
@@ -74,9 +53,6 @@
     restart: on-failure
   redis_broker:
     image: redis
-    command: redis-server --requirepass ${REDIS_BROKER_PASSWORD}
-    volumes:
-      - ./redis.conf:/etc/redis/redis.conf
     env_file: .env
     ports:
       - 6379:6379
@@ -106,11 +82,7 @@
     working_dir: /app
   flower:
     build: .
-<<<<<<< HEAD
-    command: flower --port=8888 --basic_auth=${FLOWER_USER}:${FLOWER_PASSWORD}
-=======
     command: poetry run flower --port=8888
->>>>>>> 9eff7a41
     env_file: .env
     environment:
       - CELERY_BROKER_URL=${CELERY_BROKER}
@@ -121,15 +93,10 @@
       - redis_broker
     restart: on-failure
     ports:
-<<<<<<< HEAD
-       - 8888:8888
-=======
       - 8888:8888
     working_dir: /app
->>>>>>> 9eff7a41
 volumes:
   pgdata:
-  backups:
   static_volume:
   media_volume:
 networks:
