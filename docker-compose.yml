version: '3'

services:
  nginx:
    image: nginx:latest
    restart: unless-stopped
    ports:
<<<<<<< HEAD
      - 80:80
      - 443:443
=======
      - "1333:80"
>>>>>>> 9dd0e22a
    depends_on:
      - web
    networks:
      - main
    volumes:
      - ./nginx:/etc/nginx/conf.d
      - ./certbot/conf:/etc/nginx/ssl
      - ./certbot/data:/var/www/certbot
      - static_volume:/app/static
      - media_volume:/app/images
  certbot:
    image: certbot/certbot:latest
    command: certonly --webroot --webroot-path=/var/www/certbot --email ${EMAIL} --agree-tos --no-eff-email -d ${DOMAIN} -d www.${DOMAIN}
    #command: renew --webroot --webroot-path /var/www/certbot
    volumes:
      - ./certbot/conf:/etc/letsencrypt
      - ./certbot/logs:/var/log/letsencrypt
      - ./certbot/data:/var/www/certbot
  db:
    build: postgres-docker
    env_file: .env
    entrypoint: /bookwyrm-entrypoint.sh
    command: cron postgres
    volumes:
      - pgdata:/var/lib/postgresql/data
      - backups:/backups
    networks:
      - main
  web:
    build: .
    env_file: .env
    command: gunicorn bookwyrm.wsgi:application --bind 0.0.0.0:8000
    volumes:
      - .:/app
      - static_volume:/app/static
      - media_volume:/app/images
    depends_on:
      - db
      - celery_worker
      - redis_activity
    networks:
      - main
    ports:
      - "8000"
  redis_activity:
    image: redis
    command: redis-server --requirepass ${REDIS_ACTIVITY_PASSWORD} --appendonly yes --port ${REDIS_ACTIVITY_PORT}
    volumes:
      - ./redis.conf:/etc/redis/redis.conf
      - redis_activity_data:/data
    env_file: .env
    networks:
      - main
    restart: on-failure
  redis_broker:
    image: redis
    command: redis-server --requirepass ${REDIS_BROKER_PASSWORD} --appendonly yes --port ${REDIS_BROKER_PORT}
    volumes:
      - ./redis.conf:/etc/redis/redis.conf
      - redis_broker_data:/data
    env_file: .env
    networks:
      - main
    restart: on-failure
  celery_worker:
    env_file: .env
    build: .
    networks:
      - main
    command: celery -A celerywyrm worker -l info -Q high_priority,medium_priority,low_priority
    volumes:
      - .:/app
      - static_volume:/app/static
      - media_volume:/app/images
    depends_on:
      - db
      - redis_broker
    restart: on-failure
  celery_beat:
    env_file: .env
    build: .
    networks:
      - main
    command: celery -A celerywyrm beat -l INFO --scheduler django_celery_beat.schedulers:DatabaseScheduler
    volumes:
      - .:/app
      - static_volume:/app/static
      - media_volume:/app/images
    depends_on:
      - celery_worker
    restart: on-failure
  flower:
    build: .
    command: celery -A celerywyrm flower --basic_auth=${FLOWER_USER}:${FLOWER_PASSWORD}
    env_file: .env
    ports:
      - ${FLOWER_PORT}:${FLOWER_PORT}
    volumes:
      - .:/app
    networks:
      - main
    depends_on:
      - db
      - redis_broker
    restart: on-failure
  dev-tools:
    build: dev-tools
    env_file: .env
    volumes:
      - .:/app
volumes:
  pgdata:
  backups:
  static_volume:
  media_volume:
  redis_broker_data:
  redis_activity_data:
networks:
  main:<|MERGE_RESOLUTION|>--- conflicted
+++ resolved
@@ -5,12 +5,8 @@
     image: nginx:latest
     restart: unless-stopped
     ports:
-<<<<<<< HEAD
-      - 80:80
-      - 443:443
-=======
-      - "1333:80"
->>>>>>> 9dd0e22a
+      - "80:80"
+      - "443:443"
     depends_on:
       - web
     networks:
