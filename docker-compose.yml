--- conflicted
+++ resolved
@@ -18,12 +18,7 @@
       - media_volume:/app/images
   certbot:
     image: certbot/certbot:latest
-<<<<<<< HEAD
-    command: certonly --webroot --webroot-path=/var/www/certbot --email ${EMAIL} --agree-tos --no-eff-email -d ${DOMAIN} -d www.${DOMAIN}
-    #command: renew --webroot --webroot-path /var/www/certbot
-=======
     command: bash ./certbot.sh
->>>>>>> 5f783e4f
     volumes:
       - ./certbot/conf:/etc/letsencrypt
       - ./certbot/logs:/var/log/letsencrypt
